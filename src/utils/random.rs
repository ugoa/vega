--- conflicted
+++ resolved
@@ -76,7 +76,6 @@
 
 impl<T: Data> RandomSampler<T> for PoissonSampler {
     fn get_sampler(&self, seed: Option<u64>) -> RSamplerFunc<T> {
-<<<<<<< HEAD
         Box::new(
             move |items: Box<dyn Iterator<Item = T>>| -> Box<dyn Iterator<Item = T>> {
                 if self.fraction <= 0.0 {
@@ -93,38 +92,12 @@
                     };
                     let dist = Poisson::new(self.prob).unwrap();
 
-                    let mut rng;
-                    if let Some(seed) = seed {
-                        rng = get_default_rng_from_seed(seed)
-                    } else {
-                        rng = get_rng_with_random_seed();
-                    }
+                    let mut rng: Pcg64 = match seed {
+                        Some(s) => get_default_rng_from_seed(s),
+                        None => get_rng_with_random_seed(),
+                    };
 
                     Box::new(items.flat_map(move |item| {
-=======
-        Box::new(move |items: Box<dyn Iterator<Item = T>>| -> Vec<T> {
-            if self.fraction <= 0.0 {
-                vec![]
-            } else {
-                let use_gap_sampling = self.use_gap_sampling_if_possible
-                    && self.fraction <= DEFAULT_MAX_GAP_SAMPLING_FRACTION;
-
-                let mut gap_sampling = if use_gap_sampling {
-                    // Initialize here and move to avoid constructing a new one each iteration
-                    Some(GapSamplingReplacement::new(self.fraction, RNG_EPSILON))
-                } else {
-                    None
-                };
-                let dist = Poisson::new(self.prob).unwrap();
-
-                let mut rng: Pcg64 = match seed {
-                    Some(s) => get_default_rng_from_seed(s),
-                    None => get_rng_with_random_seed(),
-                };
-
-                items
-                    .flat_map(move |item| {
->>>>>>> 4b841f7e
                         let count = if use_gap_sampling {
                             gap_sampling.as_mut().unwrap().sample()
                         } else {
@@ -166,7 +139,6 @@
 
 impl<T: Data> RandomSampler<T> for BernoulliSampler {
     fn get_sampler(&self, seed: Option<u64>) -> RSamplerFunc<T> {
-<<<<<<< HEAD
         Box::new(
             move |items: Box<dyn Iterator<Item = T>>| -> Box<dyn Iterator<Item = T>> {
                 let mut gap_sampling = if self.fraction > 0.0 && self.fraction < 1.0 {
@@ -175,35 +147,15 @@
                     None
                 };
 
-                let mut rng;
-                if let Some(seed) = seed {
-                    rng = get_default_rng_from_seed(seed)
-                } else {
-                    rng = get_rng_with_random_seed();
-                }
+                let mut rng: Pcg64 = match seed {
+                    Some(s) => get_default_rng_from_seed(s),
+                    None => get_rng_with_random_seed(),
+                };
 
                 let selfc = *self;
                 Box::new(items.filter(move |_| selfc.sample(gap_sampling.as_mut(), &mut rng) > 0))
             },
         )
-=======
-        Box::new(move |items: Box<dyn Iterator<Item = T>>| -> Vec<T> {
-            let mut gap_sampling = if self.fraction > 0.0 && self.fraction < 1.0 {
-                Some(GapSamplingReplacement::new(self.fraction, RNG_EPSILON))
-            } else {
-                None
-            };
-
-            let mut rng: Pcg64 = match seed {
-                Some(s) => get_default_rng_from_seed(s),
-                None => get_rng_with_random_seed(),
-            };
-
-            items
-                .filter(move |_| self.sample(gap_sampling.as_mut(), &mut rng) > 0)
-                .collect()
-        })
->>>>>>> 4b841f7e
     }
 }
 
@@ -267,32 +219,17 @@
 impl<T: Data> RandomSampler<T> for BernoulliCellSampler {
     /// Take a random sample
     fn get_sampler(&self, seed: Option<u64>) -> RSamplerFunc<T> {
-<<<<<<< HEAD
         Box::new(
             move |items: Box<dyn Iterator<Item = T>>| -> Box<dyn Iterator<Item = T>> {
-                let mut rng;
-                if let Some(seed) = seed {
-                    rng = get_default_rng_from_seed(seed)
-                } else {
-                    rng = get_rng_with_random_seed();
-                }
+                let mut rng: Pcg64 = match seed {
+                    Some(s) => get_default_rng_from_seed(s),
+                    None => get_rng_with_random_seed(),
+                };
 
                 let selfc = *self;
                 Box::new(items.filter(move |_| selfc.sample(&mut rng) > 0))
             },
         )
-=======
-        Box::new(move |items: Box<dyn Iterator<Item = T>>| -> Vec<T> {
-            let mut rng: Pcg64 = match seed {
-                Some(s) => get_default_rng_from_seed(s),
-                None => get_rng_with_random_seed(),
-            };
-
-            items
-                .filter(move |_| self.sample(&mut rng) > 0)
-                .collect()
-        })
->>>>>>> 4b841f7e
     }
 }
 
