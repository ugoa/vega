--- conflicted
+++ resolved
@@ -418,7 +418,6 @@
                                 num_finished += 1;
                             }
                         } else if let Ok(smt) = evt.task.downcast::<ShuffleMapTask>() {
-<<<<<<< HEAD
                             let result = evt
                                 .result
                                 .take()
@@ -511,7 +510,7 @@
                                             .map(|x| x.id)
                                             .collect::<Vec<_>>()
                                     );
-                                    if self.get_missing_parent_stages(stage.clone()).len() == 0 {
+                                    if self.get_missing_parent_stages(stage.clone()).is_empty() {
                                         newly_runnable.push(stage.clone())
                                     }
                                 }
@@ -537,131 +536,6 @@
                                 }
                             }
                         }
-=======
-    let result = evt
-        .result
-        .take()
-        .unwrap()
-        .downcast_ref::<String>()
-        .unwrap()
-        .clone();
-    //                                let result = *result;
-    //                                let result: serde_traitobject::Box<serde_traitobject::Any> =
-    //                                    evt.result.take().unwrap();
-    //                                //                                let result = result.into_any();
-    //                                let result: Box<String> =
-    //                                    Box::<Any>::downcast(result.into_any()).unwrap();
-    //                                //                                let result = result.downcast::<String>().unwrap();
-    //                                let result = *result;
-    //                                info!("result inside queue {:?}", result);
-    self.id_to_stage
-        .lock()
-        .get_mut(&smt.stage_id)
-        .unwrap()
-        .add_output_loc(smt.partition, result);
-    let stage = self.id_to_stage.lock().clone()[&smt.stage_id].clone();
-    info!(
-        "pending stages {:?}",
-        pending_tasks
-            .iter()
-            .map(|(x, y)| (
-                x.id,
-                y.iter().map(|k| k.get_task_id()).collect::<Vec<_>>()
-            ))
-            .collect::<Vec<_>>()
-    );
-    info!(
-        "pending tasks {:?}",
-        pending_tasks
-            .get(&stage)
-            .unwrap()
-            .iter()
-            .map(|x| x.get_task_id())
-            .collect::<Vec<_>>()
-    );
-    info!(
-        "running {:?}",
-        running.iter().map(|x| x.id).collect::<Vec<_>>()
-    );
-    info!(
-        "waiting {:?}",
-        waiting.iter().map(|x| x.id).collect::<Vec<_>>()
-    );
-
-    if running.contains(&stage)
-        && pending_tasks.get(&stage).unwrap().is_empty()
-    {
-        info!("here before registering map outputs ");
-        //TODO logging
-        running.remove(&stage);
-        if !stage.shuffle_dependency.is_none() {
-            info!(
-                    "stage output locs before register mapoutput tracker {:?}",
-                    stage.output_locs
-                );
-            let locs = stage
-                .output_locs
-                .iter()
-                .map(|x| match x.get(0) {
-                    Some(s) => Some(s.to_owned()),
-                    None => None,
-                })
-                .collect();
-            info!(
-                "locs for shuffle id {:?} {:?}",
-                stage
-                    .clone()
-                    .shuffle_dependency
-                    .unwrap()
-                    .get_shuffle_id(),
-                locs
-            );
-            self.map_output_tracker.register_map_outputs(
-                stage.shuffle_dependency.unwrap().get_shuffle_id(),
-                locs,
-            );
-            info!("here after registering map outputs ");
-        }
-        //TODO Cache
-        self.update_cache_locs();
-        let mut newly_runnable = Vec::new();
-        for stage in &waiting {
-            info!(
-                "waiting stage parent stages for stage {} are {:?}",
-                stage.id,
-                self.get_missing_parent_stages(stage.clone())
-                    .iter()
-                    .map(|x| x.id)
-                    .collect::<Vec<_>>()
-            );
-            if self.get_missing_parent_stages(stage.clone()).is_empty()
-            {
-                newly_runnable.push(stage.clone())
-            }
-        }
-        for stage in &newly_runnable {
-            waiting.remove(stage);
-        }
-        for stage in &newly_runnable {
-            running.insert(stage.clone());
-        }
-        for stage in newly_runnable {
-            self.submit_missing_tasks(
-                stage,
-                &mut finished,
-                &mut pending_tasks,
-                output_parts.clone(),
-                num_output_parts,
-                final_stage.clone(),
-                func.clone(),
-                final_rdd.clone(),
-                run_id,
-                thread_pool.clone(),
-            );
-        }
-    }
-}
->>>>>>> 274d1b7f
                     }
                     FetchFailed(FetchFailedVals {
                         server_uri,
